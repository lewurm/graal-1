--- conflicted
+++ resolved
@@ -568,14 +568,9 @@
         ValueNode newValue = implicitStoreConvert(graph, valueKind, n.newValue());
 
         AddressNode address = graph.unique(new OffsetAddressNode(n.object(), n.offset()));
-<<<<<<< HEAD
-        BarrierType barrierType = storeBarrierType(n.object(), n.newValue());
+        BarrierType barrierType = guessStoreBarrierType(n.object(), n.newValue());
         LIRKind lirAccessKind = LIRKind.fromJavaKind(target.arch, valueKind);
         LoweredAtomicReadAndWriteNode memoryRead = graph.add(new LoweredAtomicReadAndWriteNode(address, n.getLocationIdentity(), newValue, lirAccessKind, barrierType));
-=======
-        BarrierType barrierType = guessStoreBarrierType(n.object(), n.newValue());
-        LoweredAtomicReadAndWriteNode memoryRead = graph.add(new LoweredAtomicReadAndWriteNode(address, n.getLocationIdentity(), newValue, barrierType));
->>>>>>> da0ae591
         memoryRead.setStateAfter(n.stateAfter());
 
         ValueNode readValue = implicitLoadConvert(graph, valueKind, memoryRead);
