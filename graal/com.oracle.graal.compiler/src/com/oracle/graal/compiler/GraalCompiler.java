--- conflicted
+++ resolved
@@ -137,57 +137,24 @@
      * @return the result of the compilation
      */
     public static <T extends CompilationResult> T compileGraph(StructuredGraph graph, CallingConvention cc, ResolvedJavaMethod installedCodeOwner, Providers providers, Backend backend,
-<<<<<<< HEAD
-                    TargetDescription target, GraphCache cache, PhasePlan plan, OptimisticOptimizations optimisticOpts, SpeculationLog speculationLog, Suites suites, boolean withScope,
-                    T compilationResult, CompilationResultBuilderFactory factory) {
+                    TargetDescription target, GraphCache cache, PhasePlan plan, OptimisticOptimizations optimisticOpts, ProfilingInfo profilingInfo, SpeculationLog speculationLog, Suites suites,
+                    boolean withScope, T compilationResult, CompilationResultBuilderFactory factory) {
         try (Scope s0 = withScope ? Debug.scope("GraalCompiler", graph, providers.getCodeCache()) : null) {
             Assumptions assumptions = new Assumptions(OptAssumptions.getValue());
-
             LIR lir = null;
-            try (Scope s1 = Debug.scope("FrontEnd"); TimerCloseable a = FrontEnd.start()) {
-                lir = emitHIR(providers, target, graph, assumptions, cache, plan, optimisticOpts, speculationLog, suites);
-=======
-                    TargetDescription target, GraphCache cache, PhasePlan plan, OptimisticOptimizations optimisticOpts, ProfilingInfo profilingInfo, SpeculationLog speculationLog, Suites suites,
-                    T compilationResult) {
-        try (Scope s = Debug.scope("GraalCompiler", graph, providers.getCodeCache())) {
-            compileGraphNoScope(graph, cc, installedCodeOwner, providers, backend, target, cache, plan, optimisticOpts, profilingInfo, speculationLog, suites, compilationResult);
-        } catch (Throwable e) {
-            throw Debug.handle(e);
-        }
-        return compilationResult;
-    }
-
-    /**
-     * Same as {@link #compileGraph} but without entering a
-     * {@linkplain Debug#scope(String, Object...) debug scope}.
-     */
-    public static <T extends CompilationResult> T compileGraphNoScope(StructuredGraph graph, CallingConvention cc, ResolvedJavaMethod installedCodeOwner, Providers providers, Backend backend,
-                    TargetDescription target, GraphCache cache, PhasePlan plan, OptimisticOptimizations optimisticOpts, ProfilingInfo profilingInfo, SpeculationLog speculationLog, Suites suites,
-                    T compilationResult) {
-        Assumptions assumptions = new Assumptions(OptAssumptions.getValue());
-
-        LIR lir = null;
-        try (Scope s = Debug.scope("FrontEnd"); TimerCloseable a = FrontEnd.start()) {
-            lir = emitHIR(providers, target, graph, assumptions, cache, plan, optimisticOpts, profilingInfo, speculationLog, suites);
-        } catch (Throwable e) {
-            throw Debug.handle(e);
-        }
-        try (TimerCloseable a = BackEnd.start()) {
-            LIRGenerator lirGen = null;
-            try (Scope s = Debug.scope("BackEnd", lir)) {
-                lirGen = emitLIR(backend, target, lir, graph, cc);
->>>>>>> 771bbe42
+            try (Scope s = Debug.scope("FrontEnd"); TimerCloseable a = FrontEnd.start()) {
+                lir = emitHIR(providers, target, graph, assumptions, cache, plan, optimisticOpts, profilingInfo, speculationLog, suites);
             } catch (Throwable e) {
                 throw Debug.handle(e);
             }
             try (TimerCloseable a = BackEnd.start()) {
                 LIRGenerator lirGen = null;
-                try (Scope s2 = Debug.scope("BackEnd", lir)) {
+                try (Scope s = Debug.scope("BackEnd", lir)) {
                     lirGen = emitLIR(backend, target, lir, graph, cc);
                 } catch (Throwable e) {
                     throw Debug.handle(e);
                 }
-                try (Scope s3 = Debug.scope("CodeGen", lirGen)) {
+                try (Scope s = Debug.scope("CodeGen", lirGen)) {
                     emitCode(backend, getLeafGraphIdArray(graph), assumptions, lirGen, compilationResult, installedCodeOwner, factory);
                 } catch (Throwable e) {
                     throw Debug.handle(e);
@@ -196,32 +163,17 @@
                 throw Debug.handle(e);
             }
         } catch (Throwable e) {
-            if (!withScope) {
-                throw e;
-            }
             throw Debug.handle(e);
         }
         return compilationResult;
     }
 
-    private static ProfilingInfo getProfilingInfo(StructuredGraph graph) {
+    public static ProfilingInfo getProfilingInfo(StructuredGraph graph) {
         if (graph.method() != null) {
             return graph.method().getProfilingInfo();
         } else {
             return DefaultProfilingInfo.get(TriState.UNKNOWN);
         }
-    }
-
-    public static <T extends CompilationResult> T compileGraph(final StructuredGraph graph, final CallingConvention cc, final ResolvedJavaMethod installedCodeOwner, final Providers providers,
-                    final Backend backend, final TargetDescription target, final GraphCache cache, final PhasePlan plan, final OptimisticOptimizations optimisticOpts,
-                    final SpeculationLog speculationLog, final Suites suites, final T compilationResult) {
-        return compileGraph(graph, cc, installedCodeOwner, providers, backend, target, cache, plan, optimisticOpts, getProfilingInfo(graph), speculationLog, suites, compilationResult);
-    }
-
-    public static <T extends CompilationResult> T compileGraphNoScope(final StructuredGraph graph, final CallingConvention cc, final ResolvedJavaMethod installedCodeOwner, final Providers providers,
-                    final Backend backend, final TargetDescription target, final GraphCache cache, final PhasePlan plan, final OptimisticOptimizations optimisticOpts,
-                    final SpeculationLog speculationLog, final Suites suites, final T compilationResult) {
-        return compileGraphNoScope(graph, cc, installedCodeOwner, providers, backend, target, cache, plan, optimisticOpts, getProfilingInfo(graph), speculationLog, suites, compilationResult);
     }
 
     private static long[] getLeafGraphIdArray(StructuredGraph graph) {
