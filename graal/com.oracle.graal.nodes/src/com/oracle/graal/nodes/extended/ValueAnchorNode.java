/*
 * Copyright (c) 2011, Oracle and/or its affiliates. All rights reserved.
 * DO NOT ALTER OR REMOVE COPYRIGHT NOTICES OR THIS FILE HEADER.
 *
 * This code is free software; you can redistribute it and/or modify it
 * under the terms of the GNU General Public License version 2 only, as
 * published by the Free Software Foundation.
 *
 * This code is distributed in the hope that it will be useful, but WITHOUT
 * ANY WARRANTY; without even the implied warranty of MERCHANTABILITY or
 * FITNESS FOR A PARTICULAR PURPOSE.  See the GNU General Public License
 * version 2 for more details (a copy is included in the LICENSE file that
 * accompanied this code).
 *
 * You should have received a copy of the GNU General Public License version
 * 2 along with this work; if not, write to the Free Software Foundation,
 * Inc., 51 Franklin St, Fifth Floor, Boston, MA 02110-1301 USA.
 *
 * Please contact Oracle, 500 Oracle Parkway, Redwood Shores, CA 94065 USA
 * or visit www.oracle.com if you need additional information or have any
 * questions.
 */
package com.oracle.graal.nodes.extended;

import com.oracle.graal.graph.*;
import com.oracle.graal.nodes.*;
import com.oracle.graal.nodes.calc.*;
import com.oracle.graal.nodes.spi.*;
import com.oracle.graal.nodes.type.*;
import com.oracle.max.cri.ci.*;

/**
 * The ValueAnchor instruction keeps non-CFG (floating) nodes above a certain point in the graph.
 */

public final class ValueAnchorNode extends FixedWithNextNode implements Canonicalizable, LIRLowerable, Node.IterableNodeType {

    public ValueAnchorNode(ValueNode... values) {
        super(StampFactory.dependency(), values);
    }

    @Override
    public void generate(LIRGeneratorTool gen) {
        // Nothing to emit, since this node is used for structural purposes only.
    }

    public void addAnchoredNode(Node value) {
        if (!this.dependencies().contains(value)) {
            this.dependencies().add(value);
        }
    }

    @Override
    public ValueNode canonical(CanonicalizerTool tool) {
        if (this.predecessor() instanceof ValueAnchorNode) {
            // transfer values and remove
            ValueAnchorNode previousAnchor = (ValueAnchorNode) this.predecessor();
<<<<<<< HEAD
            for (ValueNode node : dependencies().nonNull()) {
                previousAnchor.dependencies().add(node);
=======
            for (Node node : dependencies().nonNull().distinct()) {
                previousAnchor.addAnchoredNode(node);
>>>>>>> 40421a0b
            }
            return null;
        }
        for (Node node : dependencies().nonNull()) {
            if (node instanceof ConstantNode) {
                continue;
            }
            if (node instanceof IntegerDivNode || node instanceof IntegerRemNode) {
                ArithmeticNode arithmeticNode = (ArithmeticNode) node;
                if (arithmeticNode.y().isConstant()) {
                    CiConstant  constant = arithmeticNode.y().asConstant();
                    assert constant.kind == arithmeticNode.kind() : constant.kind + " != " + arithmeticNode.kind();
                    if (constant.asLong() != 0) {
                        continue;
                    }
                }
            }
            return this; // still necessary
        }
        return null; // no node which require an anchor found
    }
}<|MERGE_RESOLUTION|>--- conflicted
+++ resolved
@@ -44,7 +44,7 @@
         // Nothing to emit, since this node is used for structural purposes only.
     }
 
-    public void addAnchoredNode(Node value) {
+    public void addAnchoredNode(ValueNode value) {
         if (!this.dependencies().contains(value)) {
             this.dependencies().add(value);
         }
@@ -55,13 +55,8 @@
         if (this.predecessor() instanceof ValueAnchorNode) {
             // transfer values and remove
             ValueAnchorNode previousAnchor = (ValueAnchorNode) this.predecessor();
-<<<<<<< HEAD
-            for (ValueNode node : dependencies().nonNull()) {
-                previousAnchor.dependencies().add(node);
-=======
-            for (Node node : dependencies().nonNull().distinct()) {
+            for (ValueNode node : dependencies().nonNull().distinct()) {
                 previousAnchor.addAnchoredNode(node);
->>>>>>> 40421a0b
             }
             return null;
         }
