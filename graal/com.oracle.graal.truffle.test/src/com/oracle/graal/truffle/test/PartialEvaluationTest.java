--- conflicted
+++ resolved
@@ -69,13 +69,8 @@
 
     protected InstalledCode assertPartialEvalEquals(String methodName, RootNode root, Arguments arguments) {
         Assumptions assumptions = new Assumptions(true);
-<<<<<<< HEAD
         StructuredGraph actual = partialEval(root, arguments, assumptions, true);
-        InstalledCode result = new TruffleCompilerImpl().compileMethodHelper(actual, GraphBuilderConfiguration.getDefault(), assumptions);
-=======
-        StructuredGraph actual = partialEval(root, descriptor, arguments, assumptions, true);
         InstalledCode result = new TruffleCompilerImpl().compileMethodHelper(actual, GraphBuilderConfiguration.getDefault(), assumptions, root.toString());
->>>>>>> 2160dbf0
         StructuredGraph expected = parseForComparison(methodName);
         removeFrameStates(actual);
         Assert.assertEquals(getCanonicalGraphString(expected, true), getCanonicalGraphString(actual, true));
