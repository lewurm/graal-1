/*
 * Copyright (c) 2019, 2019, Oracle and/or its affiliates. All rights reserved.
 * DO NOT ALTER OR REMOVE COPYRIGHT NOTICES OR THIS FILE HEADER.
 *
 * This code is free software; you can redistribute it and/or modify it
 * under the terms of the GNU General Public License version 2 only, as
 * published by the Free Software Foundation.
 *
 * This code is distributed in the hope that it will be useful, but WITHOUT
 * ANY WARRANTY; without even the implied warranty of MERCHANTABILITY or
 * FITNESS FOR A PARTICULAR PURPOSE.  See the GNU General Public License
 * version 2 for more details (a copy is included in the LICENSE file that
 * accompanied this code).
 *
 * You should have received a copy of the GNU General Public License version
 * 2 along with this work; if not, write to the Free Software Foundation,
 * Inc., 51 Franklin St, Fifth Floor, Boston, MA 02110-1301 USA.
 *
 * Please contact Oracle, 500 Oracle Parkway, Redwood Shores, CA 94065 USA
 * or visit www.oracle.com if you need additional information or have any
 * questions.
 */
package com.oracle.truffle.espresso.impl;

import java.util.ArrayList;
import java.util.Arrays;
import java.util.Comparator;

import com.oracle.truffle.api.CompilerAsserts;
import com.oracle.truffle.espresso.descriptors.Symbol;
import com.oracle.truffle.espresso.descriptors.Symbol.Name;
import com.oracle.truffle.espresso.descriptors.Symbol.Signature;
import com.oracle.truffle.espresso.meta.EspressoError;
import com.oracle.truffle.espresso.runtime.StaticObject;

/**
 * 3 pass interface table constructor helper:
 *
 * - First pass collects miranda methods and constructs an intermediate itable whose job is to
 * locate where to fetch the needed methods for the second pass.
 *
 * - Second pass is performed after constructing the virtual table (which itself is done after first
 * pass). Its goal is to find and insert in the vtable and the miranda methods the maximally
 * specific methods.
 *
 * - Third pass is performed just after second. Using the now correct vtable and mirandas, perform a
 * simple mapping from the helper table to the final itable.
 */
final class InterfaceTables {

    private static final Comparator<TableData> SORTER = new Comparator<TableData>() {
        @Override
        public int compare(TableData o1, TableData o2) {
            return Integer.compare(o1.klass.getId(), o2.klass.getId());
        }
    };

    private static final Entry[][] EMPTY_ENTRY_DUAL_ARRAY = new Entry[0][];
    private static final Method[][] EMPTY_METHOD_DUAL_ARRAY = new Method[0][];

    private final ObjectKlass thisKlass;
    private final ObjectKlass superKlass;
    private final ObjectKlass[] superInterfaces;
    private final Method[] declaredMethods;
    private final ArrayList<Entry[]> tmpTables = new ArrayList<>();
    private final ArrayList<ObjectKlass> tmpKlassTable = new ArrayList<>();
    private final ArrayList<Method> mirandas = new ArrayList<>();

    private enum Location {
        SUPERVTABLE,
        DECLARED,
        MIRANDAS
    }

    static class CreationResult {
        Entry[][] tables;
        ObjectKlass[] klassTable;
        Method[] mirandas;

        CreationResult(Entry[][] tables, ObjectKlass[] klassTable, Method[] mirandas) {
            TableData[] data = new TableData[klassTable.length];
            for (int i = 0; i < data.length; i++) {
                data[i] = new TableData(klassTable[i], tables[i]);
            }
            Arrays.sort(data, SORTER);
            for (int i = 0; i < data.length; i++) {
                tables[i] = data[i].table;
                klassTable[i] = data[i].klass;
            }
            this.tables = tables;
            this.klassTable = klassTable;
            this.mirandas = mirandas;
        }
    }

    static class InterfaceCreationResult {
        ObjectKlass[] klassTable;
        Method[] methodtable;

        InterfaceCreationResult(ObjectKlass[] klassTable, Method[] methodtable) {
            this.klassTable = klassTable;
            this.methodtable = methodtable;
        }
    }

    static class TableData {
        ObjectKlass klass;
        Entry[] table;

        TableData(ObjectKlass klass, Entry[] table) {
            this.klass = klass;
            this.table = table;
        }
    }

    static final class Entry {
        Location loc;
        int index;

        Entry(Location loc, int index) {
            this.loc = loc;
            this.index = index;
        }
    }

    private InterfaceTables(ObjectKlass thisKlass, ObjectKlass superKlass, ObjectKlass[] superInterfaces, Method[] declaredMethods) {
        this.thisKlass = thisKlass;
        this.superKlass = superKlass;
        this.superInterfaces = superInterfaces;
        this.declaredMethods = declaredMethods;
    }

    /**
     * Constructs the complete list of interfaces an interface needs to implement. Also initializes
     * itable indexes.
     * 
     * @param thisInterfKlass The interface in question
     * @param declared The declared methods of the interface.
     * @return the requested klass array
     */
    public static InterfaceCreationResult constructInterfaceItable(ObjectKlass thisInterfKlass, Method[] declared) {
        assert thisInterfKlass.isInterface();
        CompilerAsserts.neverPartOfCompilation();
        ArrayList<Method> tmpMethodTable = new ArrayList<>();
        for (Method method : declared) {
            if (!method.isStatic() && !method.isPrivate()) {
                method.setITableIndex(tmpMethodTable.size());
                tmpMethodTable.add(method);
            }
            if (!method.isAbstract() && !method.isStatic()) {
                thisInterfKlass.hasDeclaredDefaultMethods = true;
            }
        }
        Method[] methods = tmpMethodTable.toArray(Method.EMPTY_ARRAY);
        ArrayList<ObjectKlass> tmpKlassTable = new ArrayList<>();
        tmpKlassTable.add(thisInterfKlass);
        for (ObjectKlass interf : thisInterfKlass.getSuperInterfaces()) {
            for (ObjectKlass supInterf : interf.getiKlassTable()) {
                if (canInsert(supInterf, tmpKlassTable)) {
                    tmpKlassTable.add(supInterf);
                }
            }
        }
        ObjectKlass[] sortedInterfaces = tmpKlassTable.toArray(ObjectKlass.EMPTY_ARRAY);
        // Interfaces must be sorted, superinterfaces first.
        // The Klass.ID (class loading counter) can be used, since parent classes/interfaces are
        // always loaded first.
        Arrays.sort(sortedInterfaces, Klass.KLASS_ID_COMPARATOR);
        return new InterfaceCreationResult(sortedInterfaces, methods);
    }

    // @formatter:off
    // checkstyle: stop
    /**
     * Performs the first step of itable creation.
     *
     * @param thisKlass the Klass for which the table is constructed
     * @param superKlass the super class of thisKlass
     * @param superInterfaces the superInterfaces of thisKlass
     * @return a 3-uple containing: <p>
     *      - An intermediate helper for the itable.
     *        Each entry of the helper table contains information of where to find the method that will be put in its place<p>
     *      - An array containing all directly and indirectly implemented interfaces<p>
     *      - An array of implicitly declared methods (aka, mirandas). This most notably contains default methods.<p>
     */
    // checkstyle: resume
    // @formatter:on
    public static CreationResult create(ObjectKlass thisKlass, ObjectKlass superKlass, ObjectKlass[] superInterfaces, Method[] declaredMethods) {
        return new InterfaceTables(thisKlass, superKlass, superInterfaces, declaredMethods).create();
    }

    /**
     * Performs second and third step of itable creation.
     * 
     * @param vtable the vtable of the klass for which we are creating an itable
     * @param mirandas the mirandas of the klass for which we are creating an itable
     * @param declaredMethods the declared methods of the klass for which we are creating an itable
     * @param tables The helper table obtained from first step
     * @param iklassTable the interfaces directly and indirectly implemented by thisKlass
     * @return the final itable
     */
    public static Method[][] fixTables(Method[] vtable, Method[] mirandas, Method[] declaredMethods, Entry[][] tables, ObjectKlass[] iklassTable) {
        ArrayList<Method[]> tmpTables = new ArrayList<>();

        // Second step
        // Remember here that the interfaces are sorted, most specific at the end.
        for (int i = iklassTable.length - 1; i >= 0; i--) {
            fixVTable(tables[i], vtable, mirandas, declaredMethods, iklassTable[i].getInterfaceMethodsTable());
        }
        // Third step
        for (Entry[] entries : tables) {
            tmpTables.add(getITable(entries, vtable, mirandas, declaredMethods));
        }
        return tmpTables.toArray(EMPTY_METHOD_DUAL_ARRAY);
    }

    // Actual implementations

    private CreationResult create() {
        for (ObjectKlass interf : superInterfaces) {
            fillMirandas(interf);
            for (ObjectKlass supInterf : interf.getiKlassTable()) {
                fillMirandas(supInterf);
            }
        }
        // At this point, no more mirandas should be created.
        if (superKlass != null) {
            for (ObjectKlass superKlassInterf : superKlass.getiKlassTable()) {
                fillMirandas(superKlassInterf);
            }
        }

        return new CreationResult(tmpTables.toArray(EMPTY_ENTRY_DUAL_ARRAY), tmpKlassTable.toArray(ObjectKlass.EMPTY_ARRAY), mirandas.toArray(Method.EMPTY_ARRAY));
    }

    private void fillMirandas(ObjectKlass interf) {
        if (canInsert(interf, tmpKlassTable)) {
            Method[] interfMethods = interf.getInterfaceMethodsTable();
            Entry[] res = new Entry[interfMethods.length];
            for (int i = 0; i < res.length; i++) {
                Method im = interfMethods[i];
                Symbol<Name> mname = im.getName();
                Symbol<Signature> sig = im.getRawSignature();
                res[i] = lookupLocation(im, mname, sig, interf.getDefiningClassLoader());
            }
            tmpTables.add(res);
            tmpKlassTable.add(interf);
        }
    }

    private static void fixVTable(Entry[] table, Method[] vtable, Method[] mirandas, Method[] declared, Method[] interfMethods) {
        for (int i = 0; i < table.length; i++) {
            Entry entry = table[i];
            int index = entry.index;
            Method virtualMethod;
            switch (entry.loc) {
                case SUPERVTABLE:
                    virtualMethod = vtable[index];
                    break;
                case MIRANDAS:
                    virtualMethod = mirandas[index];
                    break;
                case DECLARED:
                    virtualMethod = declared[index];
                    break;
                default:
                    throw EspressoError.shouldNotReachHere();
            }
            if (!virtualMethod.getDeclaringKlass().isInterface()) {
                // Current method is a class method: no need to resolve maximally-specific.
                continue;
            }
            Method interfMethod = interfMethods[i];
            if (interfMethod.identity() == virtualMethod.identity()) {
                continue;
            }
            Method result = resolveMaximallySpecific(virtualMethod, interfMethod);
            if (result != virtualMethod) {
                updateEntry(vtable, mirandas, entry, index, virtualMethod, virtualize(result, virtualMethod.getVTableIndex()));
            }
        }
    }

    private static Method virtualize(Method m, int index) {
        if (m.getVTableIndex() != index) {
            return new Method(m);
        }
        return m;
    }

    private static void updateEntry(Method[] vtable, Method[] mirandas, Entry entry, int index, Method virtualMethod, Method toPut) {
        switch (entry.loc) {
            case SUPERVTABLE:
                vtable[index] = toPut;
                toPut.setVTableIndex(index);
                break;
            case DECLARED:
                vtable[virtualMethod.getVTableIndex()] = toPut;
                toPut.setVTableIndex(virtualMethod.getVTableIndex());
                break;
            case MIRANDAS:
                Method newMiranda = new Method(toPut);
                int vtableIndex = virtualMethod.getVTableIndex();
                vtable[vtableIndex] = newMiranda;
                mirandas[index] = newMiranda;
                newMiranda.setVTableIndex(vtableIndex);
                break;
            default:
                throw EspressoError.shouldNotReachHere();
        }
    }

    private static Method[] getITable(Entry[] entries, Method[] vtable, Method[] mirandas, Method[] declared) {
        int pos = 0;
        Method[] res = new Method[entries.length];
        for (Entry entry : entries) {
            switch (entry.loc) {
                case SUPERVTABLE:
                    res[pos] = new Method(vtable[entry.index]);
                    break;
                case DECLARED:
                    res[pos] = new Method(declared[entry.index]);
                    break;
                case MIRANDAS:
                    res[pos] = new Method(mirandas[entry.index]);
                    break;
            }
            res[pos].setITableIndex(pos);
            pos++;
        }
        return res;
    }

    // lookup helpers

    private Entry lookupLocation(Method im, Symbol<Name> mname, Symbol<Signature> sig, StaticObject classLoader) {
        Method m = null;
        int index = -1;
        if (superKlass != null) {
            index = superKlass.lookupVirtualMethod(mname, sig, thisKlass, classLoader);
        }
        if (index != -1) {
            m = superKlass.vtableLookup(index);
            assert index == m.getVTableIndex();
            return new Entry(Location.SUPERVTABLE, index);
        }
<<<<<<< HEAD
        index = getDeclaredMethodIndex(declaredMethods, mname, sig);
=======
        index = getDeclaredMethodIndex(thisKlass.getDeclaredMethods(), im, mname, sig);
>>>>>>> e006b663
        if (index != -1) {
            return new Entry(Location.DECLARED, index);
        }
        index = lookupMirandas(im, mname, sig);
        if (index != -1) {
            return new Entry(Location.MIRANDAS, index);
        }
        // This case should only happen during exploration of direct
        // superInterfaces and their interfaces
        mirandas.add(new Method(im)); // Proxy
        return new Entry(Location.MIRANDAS, mirandas.size() - 1);

    }

    private static int getDeclaredMethodIndex(Method[] declaredMethod, Method interfMethod, Symbol<Name> mname, Symbol<Signature> sig) {
        for (int i = 0; i < declaredMethod.length; i++) {
            Method m = declaredMethod[i];
            if (m.canOverride(interfMethod) && mname == m.getName() && sig == m.getRawSignature()) {
                return i;
            }
        }
        return -1;
    }

    private int lookupMirandas(Method interfMethod, Symbol<Name> mname, Symbol<Signature> sig) {
        int pos = 0;
        for (Method m : mirandas) {
            if (m.canOverride(interfMethod) && m.getName() == mname && sig == m.getRawSignature()) {
                return pos;
            }
            pos++;
        }
        return -1;
    }

    // helper checks

    /**
     * Returns the maximally specific method between the two given methods. If they are both
     * maximally-specific, returns a proxy of the second, to which a poison pill has been set.
     * <p>
     * Determining maximally specific method works as follow:
     * <li>If both methods are abstract, return any of the two.
     * <li>If exactly one is non-abstract, return it.
     * <li>If both are non-abstract, check if one of the declaring class subclasses the other. If
     * that is the case, return the method that is lower in the hierarchy. Otherwise, return a
     * freshly spawned proxy method pointing to either of them, which is set to fail on invocation.
     */
    public static Method resolveMaximallySpecific(Method m1, Method m2) {
        boolean b1 = m1.isAbstract();
        boolean b2 = m2.isAbstract();
        if (b1 && b2) {
            return m1;
        }
        if (b1) {
            return m2;
        }
        if (b2) {
            return m1;
        }
        Klass k1 = m1.getDeclaringKlass();
        Klass k2 = m2.getDeclaringKlass();
        if (k1.isAssignableFrom(k2)) {
            return m2;
        } else if (k2.isAssignableFrom(k1)) {
            return m1;
        } else {
            // JVM specs:
            // Can *declare* ambiguous default method (in bytecodes only, javac wouldn't compile
            // it). (5.4.3.3.)
            //
            // But if you try to *use* them, specs dictate to fail. (6.5.invoke{virtual,interface})
            Method m = new Method(m2);
            m.setPoisonPill();
            return m;
        }
    }

    private static boolean canInsert(ObjectKlass interf, ArrayList<ObjectKlass> tmpKlassTable) {
        for (Klass k : tmpKlassTable) {
            if (k == interf) {
                return false;
            }
        }
        return true;
    }
}<|MERGE_RESOLUTION|>--- conflicted
+++ resolved
@@ -344,11 +344,7 @@
             assert index == m.getVTableIndex();
             return new Entry(Location.SUPERVTABLE, index);
         }
-<<<<<<< HEAD
-        index = getDeclaredMethodIndex(declaredMethods, mname, sig);
-=======
         index = getDeclaredMethodIndex(thisKlass.getDeclaredMethods(), im, mname, sig);
->>>>>>> e006b663
         if (index != -1) {
             return new Entry(Location.DECLARED, index);
         }
