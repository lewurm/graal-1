--- conflicted
+++ resolved
@@ -10,13 +10,10 @@
     * `TruffleLanguage.isThreadAccessAllowed(Thread, boolean)`
     * `TruffleLanguage.initializeMultiThreading(Object)`
     * `TruffleLanguage.initializeThread(Object, Thread)`
-<<<<<<< HEAD
 * Added `HostCompilerDirectives` for directives that guide the host compilations of Truffle interpreters.
     * `HostCompilerDirectives.BytecodeInterpreterSwitch` - to denote methods that contain the instruction-dispatch switch in bytecode interpreters
     * `HostCompilerDirectives.BytecodeInterpreterSwitchBoundary` - to denote methods that do not need to be inlined into the bytecode interpreter switch
-=======
 * Truffle DSL generated nodes are no longer limited to 64 state bits. Use these state bits responsibly.
->>>>>>> eb55464c
 
 ## Version 20.3.0
 * Added `RepeatingNode.initialLoopStatus` and `RepeatingNode.shouldContinue` to allow defining a custom loop continuation condition.
